
#[derive(Clone, Copy)]
<<<<<<< HEAD
enum 
pub struct Rtype {
    pub rs1: u8,
    pub rs2: u8,
    pub rd: u8,
=======
pub enum InstrType {
    Rtype {
	pub rs1: u8,
	pub rs2: u8,
	pub rd: u8,
    },
    Itype {
	pub rs1: u8,
	pub imm: u16,
	pub rd: u8,
    },
    /// A specialisation of I-type for shift
    /// functions which store a shift amount, and
    /// use bit 30 to indicate the type shift.
    Ishtype {
	pub rs1: u8,
	pub shamt: u8,
	pub rd: u8,
    },
    Stype {
	pub rs1: u8,
	pub rs2: u8,
	pub imm: u16,
    },
    Btype {
	pub rs1: u8,
	pub rs2: u8,
	pub imm: u16,
    },
    Utype {
	pub rd: u8,
	pub imm: u32,
    },
    Jtype {
	pub rd: u8,
	pub imm: u32,
    }
>>>>>>> 27336b02
}



impl InstrType {

    /// Mask out the portion of the instruction not in the
    /// signature, leaving only the part which is used to identify
    /// the instruction (the signature)
    pub fn mask(&self, instr: u32) -> u32 {
	match self {
	    Self::Rtype { .. } => (mask!(7) << 25 | mask!(3) << 12 | mask!(7)) & instr,
	    
	}
	
    }

    /// build signature that uniquely IDs the instruction
    pub fn signature(funct3: u32, funct7: u32) -> u32 {
	/// make the signature here (no opcode)
    }
}

/// map opcodes to a type that stores
/// - Instruction type (e.g. Rtype)
/// - either: map from signature to 32/64 bit execution functions
///  or: just a single 32/64execution function (lui does not need signature)
pub struct InstructionSpec {
    pub instr_type: InstrType,
    pub exec_fns: enum(map, fn)
    // pub signature: Option<u32>,
    // exec fns
    // mnemonic?
}

// Use macros to build InstructionSpec for each instruction

// To decode: read opcode, map to instruction spec. if
// signature present, use InstrType::mask(instr) to 
// get signature, and 


impl From<u32> for Rtype {
    fn from(instr: u32) -> Rtype {
        Rtype {
            rs1: rs1!(instr),
            rs2: rs2!(instr),
            rd: rd!(instr),
        }
    }
}

impl From<u32> for Itype {
    fn from(instr: u32) -> Itype {
        Itype {
            rs1: rs1!(instr),
            imm: imm_itype!(instr),
            rd: rd!(instr),
        }
    }
}

impl From<u32> for Stype {
    fn from(instr: u32) -> Stype {
        Stype {
            rs1: rs1!(instr),
            rs2: rs2!(instr),
            imm: imm_stype!(instr),
        }
    }
}

impl From<u32> for Btype {
    fn from(instr: u32) -> Btype {
        Btype {
            rs1: rs1!(instr),
            rs2: rs2!(instr),
            imm: imm_btype!(instr),
        }
    }
}

impl From<u32> for Utype {
    fn from(instr: u32) -> Utype {
        Utype {
            rd: rd!(instr),
            imm: lui_u_immediate!(instr),
        }
    }
}

impl From<u32> for Jtype {
    fn from(instr: u32) -> Jtype {
        Jtype {
            rd: rd!(instr),
            imm: jal_offset!(instr),
        }
    }
}<|MERGE_RESOLUTION|>--- conflicted
+++ resolved
@@ -1,12 +1,5 @@
 
 #[derive(Clone, Copy)]
-<<<<<<< HEAD
-enum 
-pub struct Rtype {
-    pub rs1: u8,
-    pub rs2: u8,
-    pub rd: u8,
-=======
 pub enum InstrType {
     Rtype {
 	pub rs1: u8,
@@ -44,9 +37,7 @@
 	pub rd: u8,
 	pub imm: u32,
     }
->>>>>>> 27336b02
 }
-
 
 
 impl InstrType {
