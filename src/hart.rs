use memory::Memory;

use crate::{instr::decode::{Instr, DecodeError}, interpret_as_signed};

use self::{memory::Wordsize, registers::Registers};
use thiserror::Error;
use std::mem;

pub mod memory;
pub mod registers;

/// RISC-V Hardware Thread
///
/// This is the simplest possible RISC-V hardware thread, which is an
/// execution environment interface where (see section 1.2 in the
/// specification):
///
/// * there is only one hart (this one), which supports only a single
///   privilege level (i.e. there is no notion of privilege)
/// * the hart implements only RV32I
/// * the initial state of the program is defined by a set of values
///   of memory and registers (including the program counter),
///   determined as part of making this object.
/// * all memory is readable and writable, and the full address space
///   is main memory (section 1.4)
/// * All required traps are fatal traps (section 1.6), causing this
///   execution environment (i.e. this single hart) to terminate.
///
/// The member function step() controls execution of the hart.  Each
/// time it is called, the instruction at the current PC is
/// executed. If an exception occurs, step() returns the trap type
/// that occurred, for the caller to take any action.  If step is
/// re-called, then the hart will continue to execute instructions
/// from its current state, which may or may not result in another
/// trap.
///
/// The default Hart has the memory, registers and pc all initialised
/// to zero.
#[derive(Debug, Default)]
pub struct Hart {
    pub pc: u32,
    pub registers: Registers,
    pub memory: Memory,
}

macro_rules! interpret_u32_as_signed {
    ($value:expr) => {{
	let signed: i32 = unsafe {mem::transmute($value)};
	signed
    }}
}

macro_rules! interpret_i32_as_unsigned {
    ($value:expr) => {{
<<<<<<< HEAD
	let signed: u32 = unsafe {mem::transmute($value)};
	signed
=======
	let unsigned: u32 = unsafe {mem::transmute($value)};
	unsigned
>>>>>>> 580bb28e
    }}
}


impl Hart {

    fn execute(&mut self, instr: Instr) -> Result<(), ExecutionError> {

	// Do something here depending on the instruction
	match instr.clone() {
	    Instr::Lui { dest, u_immediate } => {
		let value = u_immediate << 12;
		self.registers.write(dest.into(), value.into()).unwrap();
		self.pc = self.pc.wrapping_add(4);
	    }
	    Instr::Auipc { dest, u_immediate } => {
		let value = self.pc.wrapping_add(u_immediate << 12);
		self.registers.write(dest.into(), value.into()).unwrap();
		self.pc = self.pc.wrapping_add(4);
	    }
	    Instr::Jal { dest, offset } => {
		let value = self.pc.wrapping_add(4);
		let offset = interpret_as_signed!(offset, 21);
		self.registers.write(dest.into(), value.into()).unwrap();
		self.pc = self.pc.wrapping_add(offset.into());
		if self.pc % 4 != 0 {
		    // Section 2.2 intro of RISC-V unprivileged specification
		    return Err(ExecutionError::InstructionAddressMisaligned)
		}
	    }
	    Instr::Jalr { dest, base, offset } => {
		let value = self.pc.wrapping_add(4);
		self.registers.write(dest.into(), value.into()).unwrap();
		let pc_relative_addr = 0xfffe & offset.wrapping_add(base.into());
		self.pc = self.pc.wrapping_add(pc_relative_addr.into());
		if self.pc % 4 != 0 {
		    // Section 2.2 intro of RISC-V unprivileged specification
		    return Err(ExecutionError::InstructionAddressMisaligned)
		}
	    }

	    Instr::RegReg { mnemonic, dest, src1, src2 } => {
		let src1: u32 = self.registers.read(src1.into()).unwrap().try_into().unwrap();
		let src2: u32 = self.registers.read(src2.into()).unwrap().try_into().unwrap();

		let value = match mnemonic.as_ref() {
		    "add" => src1.wrapping_add(src2),
		    "sub" => src1.wrapping_sub(src2), 
		    "slt" => {
			let src1: i32 = interpret_u32_as_signed!(src1);
			let src2: i32 = interpret_u32_as_signed!(src2);
			if src1 < src2 {1} else {0}
		    }, 
		    "sltu" => if src1 < src2 {1} else {0},
		    _ => return Err(ExecutionError::InvalidInstruction(instr))
		};
	
		self.registers.write(dest.into(), value.into()).unwrap();
		self.pc = self.pc.wrapping_add(4);

	    }
	    _ => return Err(ExecutionError::UnimplementedInstruction(instr))
	}
	
	Ok(())
    }
    
    pub fn step(&mut self) -> Result<(), Trap> {

	// Fetch the instruction
	let instr: u32 = self
            .memory
            .read(self.pc.into(), Wordsize::Word)
            .expect("this read should succeed, else pc is invalid")
            .try_into()
            .expect("the word should fit in u32, else bug in Memory");

	// Decoding the instruction may return traps, e.g. invalid
	// instruction. That can be returned.
	let instr = Instr::from(instr)?;
					      

	// Execute instruction here. That may produce further traps,
	// e.g. ecalls or invalid instructions discovered at the
	// execution step
	self.execute(instr)?;
	
        Ok(())
    }
}

#[derive(Error, Debug)]
pub enum Trap {
    #[error("instruction decode failed: {0}")]    
    InstructionDecodeFailed(DecodeError),
    #[error("instruction execution failed: {0}")]    
    InstructionExecutionFailed(ExecutionError)
}

#[derive(Error, Debug)]
pub enum ExecutionError {
    #[error("invalid instruction")]
    InvalidInstruction(Instr),
    #[error("unimplemented instruction")]
    UnimplementedInstruction(Instr),
    #[error("instruction address should be aligned to a 4-byte boundary")]
    InstructionAddressMisaligned,
}


impl From<DecodeError> for Trap {
    fn from(d: DecodeError) -> Trap {
	Trap::InstructionDecodeFailed(d)
    }
}

impl From<ExecutionError> for Trap {
    fn from(e: ExecutionError) -> Trap {
	Trap::InstructionExecutionFailed(e)
    }
}


#[cfg(test)]
mod tests {

    use super::*;
    use crate::instr::encode::*;
    
    #[test]
    fn check_lui() -> Result<(), &'static str> {
	// Check a basic case of lui (result should be placed in
	// upper 20 bits of x2)
	let mut hart = Hart::default();
	hart.memory.write(0, lui!(x2, 53).into(), Wordsize::Word).unwrap();
	hart.step().unwrap();
	let x2 = hart.registers.read(2).unwrap();
	assert_eq!(x2, 53 << 12);
	assert_eq!(hart.pc, 4);
	Ok(())
    }

    #[test]
    fn check_auipc() -> Result<(), &'static str> {
	// Check a basic case of lui (result should be placed in
	// upper 20 bits of x2)
	let mut hart = Hart::default();
	hart.pc = 8;
	hart.memory.write(8, auipc!(x4, 53).into(), Wordsize::Word).unwrap();
	hart.step().unwrap();
	let x4 = hart.registers.read(4).unwrap();
	assert_eq!(x4, 8 + (53 << 12));
	assert_eq!(hart.pc, 12);
	Ok(())
    }

    #[test]
    fn check_jal() -> Result<(), &'static str> {
	let mut hart = Hart::default();
	hart.pc = 8;
	hart.memory.write(8, jal!(x4, -4).into(), Wordsize::Word).unwrap();
	hart.step().unwrap();
	let x4 = hart.registers.read(4).unwrap();
	assert_eq!(x4, 12);
	assert_eq!(hart.pc, 4);
	Ok(())
    }
    
    #[test]
    fn check_add() -> Result<(), &'static str> {
	let mut hart = Hart::default();
	hart.memory.write(0, add!(x1, x2, x3).into(), Wordsize::Word).unwrap();
	hart.registers.write(2, 2).unwrap();
	hart.registers.write(3, 3).unwrap();
	hart.step().unwrap();
	let x1 = hart.registers.read(1).unwrap();
	assert_eq!(x1, 5);
	assert_eq!(hart.pc, 4);
	Ok(())
    }

    #[test]
    fn check_add_wrapping_edge_case() -> Result<(), &'static str> {
	let mut hart = Hart::default();
	hart.memory.write(0, add!(x1, x2, x3).into(), Wordsize::Word).unwrap();
	hart.registers.write(2, 0xffff_fffe).unwrap();
	hart.registers.write(3, 5).unwrap();
	hart.step().unwrap();
	let x1 = hart.registers.read(1).unwrap();
	assert_eq!(x1, 3);
	assert_eq!(hart.pc, 4);
	Ok(())
    }

    #[test]
    fn check_sub() -> Result<(), &'static str> {
	let mut hart = Hart::default();
	hart.memory.write(0, sub!(x1, x2, x3).into(), Wordsize::Word).unwrap();
	hart.registers.write(2, 124).unwrap();
	hart.registers.write(3, 22).unwrap();
	hart.step().unwrap();
	let x1 = hart.registers.read(1).unwrap();
	assert_eq!(x1, 102);
	assert_eq!(hart.pc, 4);
	Ok(())
    }

    #[test]
    fn check_sub_wrapping_edge_case() -> Result<(), &'static str> {
	let mut hart = Hart::default();
	hart.memory.write(0, sub!(x1, x2, x3).into(), Wordsize::Word).unwrap();
	hart.registers.write(2, 20).unwrap();
	hart.registers.write(3, 22).unwrap();
	hart.step().unwrap();
	let x1 = hart.registers.read(1).unwrap();
	assert_eq!(x1, 0xffff_fffe);
	assert_eq!(hart.pc, 4);
	Ok(())
    }

    #[test]
    fn check_slt_both_positive() -> Result<(), &'static str> {
	let mut hart = Hart::default();
	hart.memory.write(0, slt!(x1, x2, x3).into(), Wordsize::Word).unwrap();
	hart.registers.write(2, 124).unwrap();
	hart.registers.write(3, 22).unwrap();
	hart.step().unwrap();
	let x1 = hart.registers.read(1).unwrap();
	assert_eq!(x1, 0);
	assert_eq!(hart.pc, 4);
	
	// Swap src1 and src2
	let mut hart = Hart::default();
	hart.memory.write(0, slt!(x1, x2, x3).into(), Wordsize::Word).unwrap();
	hart.registers.write(3, 124).unwrap();
	hart.registers.write(2, 22).unwrap();
	hart.step().unwrap();
	let x1 = hart.registers.read(1).unwrap();
	assert_eq!(x1, 1);
	assert_eq!(hart.pc, 4);
	
	Ok(())
    }


    #[test]
    fn check_slt_both_negative() -> Result<(), &'static str> {
	let mut hart = Hart::default();
	hart.memory.write(0, slt!(x1, x2, x3).into(), Wordsize::Word).unwrap();
	let v1: u64 = interpret_i32_as_unsigned!(-24).into();
	let v2: u64 = interpret_i32_as_unsigned!(-5).into();
	hart.registers.write(2, v1).unwrap();
	hart.registers.write(3, v2).unwrap();
	hart.step().unwrap();
	let x1 = hart.registers.read(1).unwrap();
	assert_eq!(x1, 1);
	assert_eq!(hart.pc, 4);
	
	// Swap src1 and src2
	let mut hart = Hart::default();
	hart.memory.write(0, slt!(x1, x2, x3).into(), Wordsize::Word).unwrap();
	hart.registers.write(3, v1).unwrap();
	hart.registers.write(2, v2).unwrap();
	hart.step().unwrap();
	let x1 = hart.registers.read(1).unwrap();
	assert_eq!(x1, 0);
	assert_eq!(hart.pc, 4);
	
	Ok(())
    }

    #[test]
    fn check_slt_different_signs() -> Result<(), &'static str> {
	let mut hart = Hart::default();
	hart.memory.write(0, slt!(x1, x2, x3).into(), Wordsize::Word).unwrap();
	let v1: u64 = interpret_i32_as_unsigned!(-24).into();
	let v2: u64 = 5;
	hart.registers.write(2, v1).unwrap();
	hart.registers.write(3, v2).unwrap();
	hart.step().unwrap();
	let x1 = hart.registers.read(1).unwrap();
	assert_eq!(x1, 1);
	assert_eq!(hart.pc, 4);
	
	// Swap src1 and src2
	let mut hart = Hart::default();
	hart.memory.write(0, slt!(x1, x2, x3).into(), Wordsize::Word).unwrap();
	hart.registers.write(3, v1).unwrap();
	hart.registers.write(2, v2).unwrap();
	hart.step().unwrap();
	let x1 = hart.registers.read(1).unwrap();
	assert_eq!(x1, 0);
	assert_eq!(hart.pc, 4);
	
	Ok(())
    }

    
    #[test]
    fn check_sltu() -> Result<(), &'static str> {
	let mut hart = Hart::default();
	hart.memory.write(0, sltu!(x1, x2, x3).into(), Wordsize::Word).unwrap();
	hart.registers.write(2, 124).unwrap();
	hart.registers.write(3, 22).unwrap();
	hart.step().unwrap();
	let x1 = hart.registers.read(1).unwrap();
	assert_eq!(x1, 0);
	assert_eq!(hart.pc, 4);
	
	// Swap src1 and src2
	let mut hart = Hart::default();
	hart.memory.write(0, sltu!(x1, x2, x3).into(), Wordsize::Word).unwrap();
	hart.registers.write(3, 124).unwrap();
	hart.registers.write(2, 22).unwrap();
	hart.step().unwrap();
	let x1 = hart.registers.read(1).unwrap();
	assert_eq!(x1, 1);
	assert_eq!(hart.pc, 4);
	
	Ok(())
    }

}<|MERGE_RESOLUTION|>--- conflicted
+++ resolved
@@ -52,13 +52,8 @@
 
 macro_rules! interpret_i32_as_unsigned {
     ($value:expr) => {{
-<<<<<<< HEAD
-	let signed: u32 = unsafe {mem::transmute($value)};
-	signed
-=======
 	let unsigned: u32 = unsafe {mem::transmute($value)};
 	unsigned
->>>>>>> 580bb28e
     }}
 }
 
